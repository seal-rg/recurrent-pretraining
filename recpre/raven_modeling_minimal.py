--- conflicted
+++ resolved
@@ -972,10 +972,6 @@
         """Dispatcher - use HF generate in all normal cases."""
         self.generation_config = args[1] if len(args) > 1 else self.generation_config
         if any(k in kwargs for k in ("criterion", "exit_threshold")):
-<<<<<<< HEAD
-            # print("Dispatching to custom generate_adaptive function call")
-=======
->>>>>>> 33078017
             return self.generate_with_adaptive_compute(*args, **kwargs)
         elif "continuous_compute" in kwargs:
             return self.generate_minimal(*args, **kwargs)
